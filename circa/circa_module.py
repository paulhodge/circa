import term, builtin_functions, utils.indent_printer

class CircaModule(object):
  def __init__(self, environment=None):

    self.global_term = term.create(builtin_functions.subroutine)
    self.env = environment

    assert self.global_term.state != None

<<<<<<< HEAD
  def run(self):
    self.global_term.evaluate()

  def printTerms(self):
    stack = [ self.global_term ]
    printer = indent_printer.IndentPrinter()

    while stack:
      term = stack.pop(0)
      term.printExtended(printer)

      # add next terms to stack
      if term.state:
        for branch in term.state.branches:
          for term in branch.terms:
            stack.append(term)


    
=======
  def run(m):
    m.global_term.evaluate()
>>>>>>> f9032ac5
<|MERGE_RESOLUTION|>--- conflicted
+++ resolved
@@ -8,7 +8,6 @@
 
     assert self.global_term.state != None
 
-<<<<<<< HEAD
   def run(self):
     self.global_term.evaluate()
 
@@ -26,9 +25,3 @@
           for term in branch.terms:
             stack.append(term)
 
-
-    
-=======
-  def run(m):
-    m.global_term.evaluate()
->>>>>>> f9032ac5
