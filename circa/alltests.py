--- conflicted
+++ resolved
@@ -6,11 +6,8 @@
 
 modules_to_test = (
 'parser',
-<<<<<<< HEAD
-=======
 'parser.expression',
 'builtin_functions_test',
->>>>>>> f9032ac5
 )
 
 def suite():
