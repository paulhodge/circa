#!/usr/bin/env python2

import unittest
import sys
# sys.path.append('unittests')

modules_to_test = (
'parser',
<<<<<<< HEAD
=======
'parser.expression',
'builtin_functions_test',
>>>>>>> 596808d7
)

def suite():
    alltests = unittest.TestSuite()
    for module in map(__import__, modules_to_test):
        alltests.addTest(unittest.findTestCases(module))
    return alltests

if __name__ == '__main__':
    unittest.main(defaultTest='suite')<|MERGE_RESOLUTION|>--- conflicted
+++ resolved
@@ -6,11 +6,8 @@
 
 modules_to_test = (
 'parser',
-<<<<<<< HEAD
-=======
 'parser.expression',
 'builtin_functions_test',
->>>>>>> 596808d7
 )
 
 def suite():
